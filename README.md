# Filecoin Mechanistic Twin

Mechanistic model for the Filecoin Economy. You can use this model to forecast all the components underlying Filecoin's circulating supply (i.e., minting, vesting, locking and burning), based on a set of parameters that encode storage provider behavior. The model uses the following assumptions:

* Forecasting is done daily. This means that each forecasting step corresponds to a day and the forecasted metrics correspond to the value we expect to see at the end of that day.
* The model uses the current sector states (i.e. known schedule expirations) and it estimates future onboardings and future renewals.
* The daily power onboarded is provided as a tunable parameter.
* The sector renewal rates are provided as a tunable parameter.
* Sector duration is a constant provided as a tunable parameter.
* Filecoin Plus sectors have the same renewal rates and sector durations as other sectors.
* The model uses the current pledge metrics (i.e. known scheduled expiration in pledge) to measure known active sectors, and it estimates pledge metrics coming from future onboardings and renewals using the same assumptions as the ones used to model storage power.
* The model ignores storage deal collateral when computing the total locked FIL.

To learn more about how the model is designed, check the specifications linked at the end of this readme.


## Prerequisites

```
numpy>=1.23.1
pandas>=1.4.3
requests>=2.28.1
matplotlib>=3.5.2
seaborn>=0.11.2
```

## Installing

This package is available on PyPI and thus can be directly installed with pip:

```
pip install mechaFIL
```

Alternatively, this package can be installed from source by cloning this repository and installing it manually with the command:

```
python setup.py install
```

## Usage

There is a high-level function that can be used to run a forecast/simulation of circulating supply and its components. First you need to import the relevant packages:

```python
import mechafil
import datetime
```

Now, you need to define some parameters:

```python
# Starting date for the simulation
start_date = datetime.date(2021, 3, 15)
# Current date
current_date = datetime.date(2022, 11, 1) 
# Number of days to run the simulation (after current_rate)
forecast_length = 365
# Renewal rate of all sectors (percentage of raw-byte that will renew)
renewal_rate= 0.6
# Raw-byte power (in PiB) that is onboarded every day
rb_onboard_power = 12.0
# Percentage of raw-byte power onboarded that contains FIL+ deals
fil_plus_rate = 0.098
# Sector duration of newly onboarding sectors
duration = 360
# Method of computing QAP
qap_method = 'tunable'
```

A few important notes regarding the inputs:
* Due to data availability, the start date cannot be earlier than 2021-03-15.
<<<<<<< HEAD
* The parameters `renewal_rate`, `rb_onboard_power` and `fil_plus_rate` can be a single number or a vector of numbers. If they are a number, the model assumes that number as a constant throughout the simulation. If a vector is provided, then the vector needs to have the same size as the simulation length. The vector option gives the user the most flexibility since they can apply different constants throughout the simulation.
* The optional parameter `qap_method` determines how network QAP will be computed. Two approaches are provided in the library, which we term `basic` and `tunable` Setting this value to `tunable` will enable QAP to be computed with tunable sector duration multipliers, but note that this is an approximation. The other method is `basic` which does not support sector duration multipliers. See [here](https://hackmd.io/O6HmAb--SgmxkjLWSpbN_A?view) for more details.
=======
* The current date needs to be at least 2 days after the start date.
* The parameters `renewal_rate`, `rb_onboard_power` and `fil_plus_rate` can be a single number or a vector of numbers. If they are a number, the model assumes that number as a constant throughout the forecasting period If a vector is provided, then the vector needs to have the same size as `forecast_length`. The vector option gives the user the most flexibility since they can apply different constants throughout the simulation.
>>>>>>> 43d0d8ae

Now, you can call the simulation function and collect the data in a DataFrame:

```python
cil_df = mechafil.run_simple_sim(start_date,
    current_date,
    forecast_length,
    renewal_rate,
    rb_onboard_power,
    fil_plus_rate,
    duration,
    qap_method='tunable')

cil_df.head()
```

You can also run part of the simulation separately. To see more examples, check the available [notebooks](https://github.com/protocol/filecoin-mecha-twin/tree/main/notebooks).

## References

* [Power model spec](https://hackmd.io/@cryptoecon/SkapZkrdc)
* [Locking model spec](https://hackmd.io/@cryptoecon/SJv_CGvY9)<|MERGE_RESOLUTION|>--- conflicted
+++ resolved
@@ -70,13 +70,9 @@
 
 A few important notes regarding the inputs:
 * Due to data availability, the start date cannot be earlier than 2021-03-15.
-<<<<<<< HEAD
+* The current date needs to be at least 2 days after the start date.
 * The parameters `renewal_rate`, `rb_onboard_power` and `fil_plus_rate` can be a single number or a vector of numbers. If they are a number, the model assumes that number as a constant throughout the simulation. If a vector is provided, then the vector needs to have the same size as the simulation length. The vector option gives the user the most flexibility since they can apply different constants throughout the simulation.
 * The optional parameter `qap_method` determines how network QAP will be computed. Two approaches are provided in the library, which we term `basic` and `tunable` Setting this value to `tunable` will enable QAP to be computed with tunable sector duration multipliers, but note that this is an approximation. The other method is `basic` which does not support sector duration multipliers. See [here](https://hackmd.io/O6HmAb--SgmxkjLWSpbN_A?view) for more details.
-=======
-* The current date needs to be at least 2 days after the start date.
-* The parameters `renewal_rate`, `rb_onboard_power` and `fil_plus_rate` can be a single number or a vector of numbers. If they are a number, the model assumes that number as a constant throughout the forecasting period If a vector is provided, then the vector needs to have the same size as `forecast_length`. The vector option gives the user the most flexibility since they can apply different constants throughout the simulation.
->>>>>>> 43d0d8ae
 
 Now, you can call the simulation function and collect the data in a DataFrame:
 
